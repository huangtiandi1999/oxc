--- conflicted
+++ resolved
@@ -594,11 +594,8 @@
     eslint::max_nested_callbacks,
     eslint::max_params,
     eslint::new_cap,
-<<<<<<< HEAD
     eslint::no_unassigned_vars,
-=======
     eslint::no_extra_bind,
->>>>>>> 6eacee2c
     eslint::no_alert,
     eslint::no_array_constructor,
     eslint::no_async_promise_executor,
