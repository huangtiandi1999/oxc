//! All registered lint rules.
//!
//! New rules need be added to these `mod` statements and also the macro at the bottom.
//!
//! These modules are declared manually because `cargo fmt` stops formatting these files with they
//! are inside a proc macro.

/// <https://github.com/import-js/eslint-plugin-import>
mod import {
<<<<<<< HEAD
    pub mod no_absolute_path;
=======
    pub mod no_mutable_exports;
>>>>>>> 8c715900
    // pub mod no_deprecated;
    // pub mod no_unused_modules;
    pub mod default;
    pub mod export;
    pub mod first;
    pub mod max_dependencies;
    pub mod named;
    pub mod namespace;
    pub mod no_amd;
    pub mod no_commonjs;
    pub mod no_cycle;
    pub mod no_default_export;
    pub mod no_duplicates;
    pub mod no_dynamic_require;
    pub mod no_named_as_default;
    pub mod no_named_as_default_member;
    pub mod no_named_default;
    pub mod no_namespace;
    pub mod no_self_import;
    pub mod no_webpack_loader_syntax;
    pub mod unambiguous;
}

mod eslint {
    pub mod array_callback_return;
    pub mod constructor_super;
    pub mod curly;
    pub mod default_case;
    pub mod default_case_last;
    pub mod default_param_last;
    pub mod eqeqeq;
    pub mod for_direction;
    pub mod func_names;
    pub mod func_style;
    pub mod getter_return;
    pub mod grouped_accessor_pairs;
    pub mod guard_for_in;
    pub mod init_declarations;
    pub mod max_classes_per_file;
    pub mod max_depth;
    pub mod max_lines;
    pub mod max_lines_per_function;
    pub mod max_nested_callbacks;
    pub mod max_params;
    pub mod new_cap;
    pub mod no_alert;
    pub mod no_array_constructor;
    pub mod no_async_promise_executor;
    pub mod no_await_in_loop;
    pub mod no_bitwise;
    pub mod no_caller;
    pub mod no_case_declarations;
    pub mod no_class_assign;
    pub mod no_compare_neg_zero;
    pub mod no_cond_assign;
    pub mod no_console;
    pub mod no_const_assign;
    pub mod no_constant_binary_expression;
    pub mod no_constant_condition;
    pub mod no_constructor_return;
    pub mod no_continue;
    pub mod no_control_regex;
    pub mod no_debugger;
    pub mod no_delete_var;
    pub mod no_div_regex;
    pub mod no_dupe_class_members;
    pub mod no_dupe_else_if;
    pub mod no_dupe_keys;
    pub mod no_duplicate_case;
    pub mod no_duplicate_imports;
    pub mod no_else_return;
    pub mod no_empty;
    pub mod no_empty_character_class;
    pub mod no_empty_function;
    pub mod no_empty_pattern;
    pub mod no_empty_static_block;
    pub mod no_eq_null;
    pub mod no_eval;
    pub mod no_ex_assign;
    pub mod no_extend_native;
    pub mod no_extra_boolean_cast;
    pub mod no_extra_label;
    pub mod no_fallthrough;
    pub mod no_func_assign;
    pub mod no_global_assign;
    pub mod no_import_assign;
    pub mod no_inner_declarations;
    pub mod no_invalid_regexp;
    pub mod no_irregular_whitespace;
    pub mod no_iterator;
    pub mod no_label_var;
    pub mod no_labels;
    pub mod no_lone_blocks;
    pub mod no_loss_of_precision;
    pub mod no_magic_numbers;
    pub mod no_multi_assign;
    pub mod no_multi_str;
    pub mod no_negated_condition;
    pub mod no_nested_ternary;
    pub mod no_new;
    pub mod no_new_func;
    pub mod no_new_native_nonconstructor;
    pub mod no_new_wrappers;
    pub mod no_nonoctal_decimal_escape;
    pub mod no_obj_calls;
    pub mod no_object_constructor;
    pub mod no_plusplus;
    pub mod no_proto;
    pub mod no_prototype_builtins;
    pub mod no_redeclare;
    pub mod no_regex_spaces;
    pub mod no_restricted_globals;
    pub mod no_restricted_imports;
    pub mod no_return_assign;
    pub mod no_script_url;
    pub mod no_self_assign;
    pub mod no_self_compare;
    pub mod no_setter_return;
    pub mod no_shadow_restricted_names;
    pub mod no_spaced_func;
    pub mod no_sparse_arrays;
    pub mod no_template_curly_in_string;
    pub mod no_ternary;
    pub mod no_this_before_super;
    pub mod no_throw_literal;
    pub mod no_undef;
    pub mod no_undefined;
    pub mod no_unexpected_multiline;
    pub mod no_unneeded_ternary;
    pub mod no_unreachable;
    pub mod no_unsafe_finally;
    pub mod no_unsafe_negation;
    pub mod no_unsafe_optional_chaining;
    pub mod no_unused_expressions;
    pub mod no_unused_labels;
    pub mod no_unused_private_class_members;
    pub mod no_unused_vars;
    pub mod no_useless_call;
    pub mod no_useless_catch;
    pub mod no_useless_concat;
    pub mod no_useless_constructor;
    pub mod no_useless_escape;
    pub mod no_useless_rename;
    pub mod no_var;
    pub mod no_void;
    pub mod no_with;
    pub mod operator_assignment;
    pub mod prefer_exponentiation_operator;
    pub mod prefer_numeric_literals;
    pub mod prefer_object_has_own;
    pub mod prefer_object_spread;
    pub mod prefer_promise_reject_errors;
    pub mod prefer_rest_params;
    pub mod prefer_spread;
    pub mod radix;
    pub mod require_await;
    pub mod require_yield;
    pub mod sort_imports;
    pub mod sort_keys;
    pub mod sort_vars;
    pub mod symbol_description;
    pub mod unicode_bom;
    pub mod use_isnan;
    pub mod valid_typeof;
    pub mod vars_on_top;
    pub mod yoda;
}

mod typescript {
    pub mod adjacent_overload_signatures;
    pub mod array_type;
    pub mod ban_ts_comment;
    pub mod ban_tslint_comment;
    pub mod ban_types;
    pub mod consistent_generic_constructors;
    pub mod consistent_indexed_object_style;
    pub mod consistent_type_definitions;
    pub mod consistent_type_imports;
    pub mod explicit_function_return_type;
    pub mod no_confusing_non_null_assertion;
    pub mod no_duplicate_enum_values;
    pub mod no_dynamic_delete;
    pub mod no_empty_interface;
    pub mod no_empty_object_type;
    pub mod no_explicit_any;
    pub mod no_extra_non_null_assertion;
    pub mod no_extraneous_class;
    pub mod no_import_type_side_effects;
    pub mod no_inferrable_types;
    pub mod no_misused_new;
    pub mod no_namespace;
    pub mod no_non_null_asserted_nullish_coalescing;
    pub mod no_non_null_asserted_optional_chain;
    pub mod no_non_null_assertion;
    pub mod no_require_imports;
    pub mod no_this_alias;
    pub mod no_unnecessary_type_constraint;
    pub mod no_unsafe_declaration_merging;
    pub mod no_unsafe_function_type;

    pub mod no_useless_empty_export;
    pub mod no_var_requires;
    pub mod no_wrapper_object_types;
    pub mod prefer_as_const;
    pub mod prefer_enum_initializers;
    pub mod prefer_for_of;
    pub mod prefer_function_type;
    pub mod prefer_literal_enum_member;
    pub mod prefer_namespace_keyword;
    pub mod prefer_ts_expect_error;
    pub mod triple_slash_reference;
}

mod jest {
    pub mod consistent_test_it;
    pub mod expect_expect;
    pub mod max_expects;
    pub mod max_nested_describe;
    pub mod no_alias_methods;
    pub mod no_commented_out_tests;
    pub mod no_conditional_expect;
    pub mod no_conditional_in_test;
    pub mod no_confusing_set_timeout;
    pub mod no_deprecated_functions;
    pub mod no_disabled_tests;
    pub mod no_done_callback;
    pub mod no_duplicate_hooks;
    pub mod no_export;
    pub mod no_focused_tests;
    pub mod no_hooks;
    pub mod no_identical_title;
    pub mod no_interpolation_in_snapshots;
    pub mod no_jasmine_globals;
    pub mod no_large_snapshots;
    pub mod no_mocks_import;
    pub mod no_restricted_jest_methods;
    pub mod no_restricted_matchers;
    pub mod no_standalone_expect;
    pub mod no_test_prefixes;
    pub mod no_test_return_statement;
    pub mod no_untyped_mock_factory;
    pub mod prefer_called_with;
    pub mod prefer_comparison_matcher;
    pub mod prefer_each;
    pub mod prefer_equality_matcher;
    pub mod prefer_expect_resolves;
    pub mod prefer_hooks_in_order;
    pub mod prefer_hooks_on_top;
    pub mod prefer_jest_mocked;
    pub mod prefer_lowercase_title;
    pub mod prefer_mock_promise_shorthand;
    pub mod prefer_spy_on;
    pub mod prefer_strict_equal;
    pub mod prefer_to_be;
    pub mod prefer_to_contain;
    pub mod prefer_to_have_length;
    pub mod prefer_todo;
    pub mod require_hook;
    pub mod require_to_throw_message;
    pub mod require_top_level_describe;
    pub mod valid_describe_callback;
    pub mod valid_expect;
    pub mod valid_title;
}

mod react {
    pub mod button_has_type;
    pub mod checked_requires_onchange_or_readonly;
    pub mod exhaustive_deps;
    pub mod iframe_missing_sandbox;
    pub mod jsx_boolean_value;
    pub mod jsx_curly_brace_presence;
    pub mod jsx_key;
    pub mod jsx_no_comment_textnodes;
    pub mod jsx_no_duplicate_props;
    pub mod jsx_no_script_url;
    pub mod jsx_no_target_blank;
    pub mod jsx_no_undef;
    pub mod jsx_no_useless_fragment;
    pub mod jsx_props_no_spread_multi;
    pub mod no_array_index_key;
    pub mod no_children_prop;
    pub mod no_danger;
    pub mod no_danger_with_children;
    pub mod no_direct_mutation_state;
    pub mod no_find_dom_node;
    pub mod no_is_mounted;
    pub mod no_render_return_value;
    pub mod no_set_state;
    pub mod no_string_refs;
    pub mod no_unescaped_entities;
    pub mod no_unknown_property;
    pub mod prefer_es6_class;
    pub mod react_in_jsx_scope;
    pub mod require_render_return;
    pub mod rules_of_hooks;
    pub mod self_closing_comp;
    pub mod style_prop_object;
    pub mod void_dom_elements_no_children;
}

mod react_perf {
    pub mod jsx_no_jsx_as_prop;
    pub mod jsx_no_new_array_as_prop;
    pub mod jsx_no_new_function_as_prop;
    pub mod jsx_no_new_object_as_prop;
}

mod unicorn {
    pub mod catch_error_name;
    pub mod consistent_date_clone;
    pub mod consistent_empty_array_spread;
    pub mod consistent_existence_index_check;
    pub mod consistent_function_scoping;
    pub mod empty_brace_spaces;
    pub mod error_message;
    pub mod escape_case;
    pub mod explicit_length_check;
    pub mod filename_case;
    pub mod new_for_builtins;
    pub mod no_abusive_eslint_disable;
    pub mod no_anonymous_default_export;
    pub mod no_array_for_each;
    pub mod no_array_reduce;
    pub mod no_await_expression_member;
    pub mod no_await_in_promise_methods;
    pub mod no_console_spaces;
    pub mod no_document_cookie;
    pub mod no_empty_file;
    pub mod no_hex_escape;
    pub mod no_instanceof_array;
    pub mod no_invalid_fetch_options;
    pub mod no_invalid_remove_event_listener;
    pub mod no_length_as_slice_end;
    pub mod no_lonely_if;
    pub mod no_magic_array_flat_depth;
    pub mod no_negation_in_equality_check;
    pub mod no_nested_ternary;
    pub mod no_new_array;
    pub mod no_new_buffer;
    pub mod no_null;
    pub mod no_object_as_default_parameter;
    pub mod no_process_exit;
    pub mod no_single_promise_in_promise_methods;
    pub mod no_static_only_class;
    pub mod no_thenable;
    pub mod no_this_assignment;
    pub mod no_typeof_undefined;
    pub mod no_unnecessary_await;
    pub mod no_unreadable_array_destructuring;
    pub mod no_unreadable_iife;
    pub mod no_useless_fallback_in_spread;
    pub mod no_useless_length_check;
    pub mod no_useless_promise_resolve_reject;
    pub mod no_useless_spread;
    pub mod no_useless_switch_case;
    pub mod no_useless_undefined;
    pub mod no_zero_fractions;
    pub mod number_literal_case;
    pub mod numeric_separators_style;
    pub mod prefer_add_event_listener;
    pub mod prefer_array_flat;
    pub mod prefer_array_flat_map;
    pub mod prefer_array_some;
    pub mod prefer_blob_reading_methods;
    pub mod prefer_code_point;
    pub mod prefer_date_now;
    pub mod prefer_dom_node_append;
    pub mod prefer_dom_node_dataset;
    pub mod prefer_dom_node_remove;
    pub mod prefer_dom_node_text_content;
    pub mod prefer_event_target;
    pub mod prefer_includes;
    pub mod prefer_logical_operator_over_ternary;
    pub mod prefer_math_min_max;
    pub mod prefer_math_trunc;
    pub mod prefer_modern_dom_apis;
    pub mod prefer_modern_math_apis;
    pub mod prefer_native_coercion_functions;
    pub mod prefer_negative_index;
    pub mod prefer_node_protocol;
    pub mod prefer_number_properties;
    pub mod prefer_optional_catch_binding;
    pub mod prefer_prototype_methods;
    pub mod prefer_query_selector;
    pub mod prefer_reflect_apply;
    pub mod prefer_regexp_test;
    pub mod prefer_set_has;
    pub mod prefer_set_size;
    pub mod prefer_spread;
    pub mod prefer_string_raw;
    pub mod prefer_string_replace_all;
    pub mod prefer_string_slice;
    pub mod prefer_string_starts_ends_with;
    pub mod prefer_string_trim_start_end;
    pub mod prefer_structured_clone;
    pub mod prefer_type_error;
    pub mod require_array_join_separator;
    pub mod require_number_to_fixed_digits_argument;
    pub mod switch_case_braces;
    pub mod text_encoding_identifier_case;
    pub mod throw_new_error;
}

mod jsx_a11y {
    pub mod alt_text;
    pub mod anchor_ambiguous_text;
    pub mod anchor_has_content;
    pub mod anchor_is_valid;
    pub mod aria_activedescendant_has_tabindex;
    pub mod aria_props;
    pub mod aria_role;
    pub mod aria_unsupported_elements;
    pub mod autocomplete_valid;
    pub mod click_events_have_key_events;
    pub mod heading_has_content;
    pub mod html_has_lang;
    pub mod iframe_has_title;
    pub mod img_redundant_alt;
    pub mod label_has_associated_control;
    pub mod lang;
    pub mod media_has_caption;
    pub mod mouse_events_have_key_events;
    pub mod no_access_key;
    pub mod no_aria_hidden_on_focusable;
    pub mod no_autofocus;
    pub mod no_distracting_elements;
    pub mod no_noninteractive_tabindex;
    pub mod no_redundant_roles;
    pub mod prefer_tag_over_role;
    pub mod role_has_required_aria_props;
    pub mod role_supports_aria_props;
    pub mod scope;
    pub mod tabindex_no_positive;
}

mod oxc {
    pub mod approx_constant;
    pub mod bad_array_method_on_arguments;
    pub mod bad_bitwise_operator;
    pub mod bad_char_at_comparison;
    pub mod bad_comparison_sequence;
    pub mod bad_min_max_func;
    pub mod bad_object_literal_comparison;
    pub mod bad_replace_all_arg;
    pub mod const_comparisons;
    pub mod double_comparisons;
    pub mod erasing_op;
    pub mod misrefactored_assign_op;
    pub mod missing_throw;
    pub mod no_accumulating_spread;
    pub mod no_async_await;
    pub mod no_async_endpoint_handlers;
    pub mod no_barrel_file;
    pub mod no_const_enum;
    pub mod no_map_spread;
    pub mod no_optional_chaining;
    pub mod no_redundant_constructor_init;
    pub mod no_rest_spread_properties;
    pub mod number_arg_out_of_range;
    pub mod only_used_in_recursion;
    pub mod uninvoked_array_callback;
}

mod nextjs {
    pub mod google_font_display;
    pub mod google_font_preconnect;
    pub mod inline_script_id;
    pub mod next_script_for_ga;
    pub mod no_assign_module_variable;
    pub mod no_async_client_component;
    pub mod no_before_interactive_script_outside_document;
    pub mod no_css_tags;
    pub mod no_document_import_in_page;
    pub mod no_duplicate_head;
    pub mod no_head_element;
    pub mod no_head_import_in_document;
    pub mod no_img_element;
    pub mod no_page_custom_font;
    pub mod no_script_component_in_head;
    pub mod no_styled_jsx_in_document;
    pub mod no_sync_scripts;
    pub mod no_title_in_document_head;
    pub mod no_typos;
    pub mod no_unwanted_polyfillio;
}

/// <https://github.com/gajus/eslint-plugin-jsdoc>
mod jsdoc {
    pub mod check_access;
    pub mod check_property_names;
    pub mod check_tag_names;
    pub mod empty_tags;
    pub mod implements_on_classes;
    pub mod no_defaults;
    pub mod require_param;
    pub mod require_param_description;
    pub mod require_param_name;
    pub mod require_param_type;
    pub mod require_property;
    pub mod require_property_description;
    pub mod require_property_name;
    pub mod require_property_type;
    pub mod require_returns;
    pub mod require_returns_description;
    pub mod require_returns_type;
    pub mod require_yields;
}

mod promise {
    pub mod avoid_new;
    pub mod catch_or_return;
    pub mod no_callback_in_promise;
    pub mod no_nesting;
    pub mod no_new_statics;
    pub mod no_promise_in_callback;
    pub mod no_return_in_finally;
    pub mod param_names;
    pub mod prefer_await_to_callbacks;
    pub mod prefer_await_to_then;
    pub mod spec_only;
    pub mod valid_params;
}

mod vitest {
    pub mod no_conditional_tests;
    pub mod no_import_node_test;
    pub mod prefer_to_be_falsy;
    pub mod prefer_to_be_object;
    pub mod prefer_to_be_truthy;
    pub mod require_local_test_context_for_concurrent_snapshots;
}

mod node {
    pub mod no_exports_assign;
    pub mod no_new_require;
}

oxc_macros::declare_all_lint_rules! {
    // import::no_deprecated,
    // import::no_unused_modules,
    eslint::array_callback_return,
    eslint::constructor_super,
    eslint::curly,
    eslint::default_case,
    eslint::default_case_last,
    eslint::default_param_last,
    eslint::eqeqeq,
    eslint::for_direction,
    eslint::func_style,
    eslint::func_names,
    eslint::getter_return,
    eslint::grouped_accessor_pairs,
    eslint::guard_for_in,
    eslint::init_declarations,
    eslint::max_nested_callbacks,
    eslint::max_lines_per_function,
    eslint::max_classes_per_file,
    eslint::max_depth,
    eslint::max_lines,
    eslint::max_params,
    eslint::new_cap,
    eslint::no_spaced_func,
    eslint::no_useless_call,
    eslint::no_unneeded_ternary,
    eslint::no_extra_label,
    eslint::no_multi_assign,
    eslint::no_nested_ternary,
    eslint::no_labels,
    eslint::no_lone_blocks,
    eslint::no_restricted_imports,
    eslint::no_object_constructor,
    eslint::no_duplicate_imports,
    eslint::no_alert,
    eslint::no_array_constructor,
    eslint::no_async_promise_executor,
    eslint::no_await_in_loop,
    eslint::no_bitwise,
    eslint::no_caller,
    eslint::no_case_declarations,
    eslint::no_class_assign,
    eslint::no_compare_neg_zero,
    eslint::no_cond_assign,
    eslint::no_console,
    eslint::no_const_assign,
    eslint::no_constant_binary_expression,
    eslint::no_constant_condition,
    eslint::no_constructor_return,
    eslint::no_continue,
    eslint::no_control_regex,
    eslint::no_debugger,
    eslint::no_delete_var,
    eslint::no_div_regex,
    eslint::no_dupe_class_members,
    eslint::no_dupe_else_if,
    eslint::no_dupe_keys,
    eslint::no_duplicate_case,
    eslint::no_else_return,
    eslint::no_empty_character_class,
    eslint::no_empty_function,
    eslint::no_empty_pattern,
    eslint::no_empty_static_block,
    eslint::no_empty,
    eslint::no_eq_null,
    eslint::no_eval,
    eslint::no_ex_assign,
    eslint::no_extend_native,
    eslint::no_extra_boolean_cast,
    eslint::no_fallthrough,
    eslint::no_func_assign,
    eslint::no_global_assign,
    eslint::no_import_assign,
    eslint::no_inner_declarations,
    eslint::no_invalid_regexp,
    eslint::no_irregular_whitespace,
    eslint::no_iterator,
    eslint::no_label_var,
    eslint::no_loss_of_precision,
    eslint::no_magic_numbers,
    eslint::no_negated_condition,
    eslint::no_multi_str,
    eslint::no_new_func,
    eslint::no_new_native_nonconstructor,
    eslint::no_new_wrappers,
    eslint::no_new,
    eslint::no_nonoctal_decimal_escape,
    eslint::no_obj_calls,
    eslint::no_plusplus,
    eslint::no_proto,
    eslint::no_prototype_builtins,
    eslint::no_redeclare,
    eslint::no_regex_spaces,
    eslint::no_restricted_globals,
    eslint::no_return_assign,
    eslint::no_script_url,
    eslint::no_self_assign,
    eslint::no_self_compare,
    eslint::no_setter_return,
    eslint::no_shadow_restricted_names,
    eslint::no_sparse_arrays,
    eslint::no_template_curly_in_string,
    eslint::no_ternary,
    eslint::no_this_before_super,
    eslint::no_throw_literal,
    eslint::no_undef,
    eslint::no_undefined,
    eslint::no_unexpected_multiline,
    eslint::no_unreachable,
    eslint::no_unsafe_finally,
    eslint::no_unsafe_negation,
    eslint::no_unsafe_optional_chaining,
    eslint::no_unused_expressions,
    eslint::no_unused_labels,
    eslint::no_unused_private_class_members,
    eslint::no_unused_vars,
    eslint::no_useless_catch,
    eslint::no_useless_concat,
    eslint::no_useless_constructor,
    eslint::no_useless_escape,
    eslint::no_useless_rename,
    eslint::no_var,
    eslint::no_void,
    eslint::no_with,
    eslint::operator_assignment,
    eslint::prefer_promise_reject_errors,
    eslint::prefer_exponentiation_operator,
    eslint::prefer_numeric_literals,
    eslint::prefer_object_has_own,
    eslint::prefer_object_spread,
    eslint::prefer_rest_params,
    eslint::prefer_spread,
    eslint::radix,
    eslint::require_await,
    eslint::require_yield,
    eslint::sort_imports,
    eslint::sort_keys,
    eslint::sort_vars,
    eslint::symbol_description,
    eslint::unicode_bom,
    eslint::use_isnan,
    eslint::valid_typeof,
    eslint::vars_on_top,
    eslint::yoda,
    import::default,
    import::export,
    import::first,
<<<<<<< HEAD
    import::no_absolute_path,
=======
    import::no_mutable_exports,
>>>>>>> 8c715900
    import::no_named_default,
    import::no_namespace,
    import::max_dependencies,
    import::named,
    import::namespace,
    import::no_amd,
    import::no_commonjs,
    import::no_cycle,
    import::no_default_export,
    import::no_duplicates,
    import::no_dynamic_require,
    import::no_named_as_default,
    import::no_named_as_default_member,
    import::no_self_import,
    import::no_webpack_loader_syntax,
    import::unambiguous,
    jest::consistent_test_it,
    jest::expect_expect,
    jest::max_expects,
    jest::max_nested_describe,
    jest::no_alias_methods,
    jest::no_commented_out_tests,
    jest::no_conditional_expect,
    jest::no_conditional_in_test,
    jest::no_confusing_set_timeout,
    jest::no_deprecated_functions,
    jest::no_disabled_tests,
    jest::no_done_callback,
    jest::no_duplicate_hooks,
    jest::no_export,
    jest::no_focused_tests,
    jest::no_hooks,
    jest::no_identical_title,
    jest::no_interpolation_in_snapshots,
    jest::no_jasmine_globals,
    jest::no_large_snapshots,
    jest::no_mocks_import,
    jest::no_restricted_jest_methods,
    jest::no_restricted_matchers,
    jest::no_standalone_expect,
    jest::no_test_prefixes,
    jest::no_test_return_statement,
    jest::no_untyped_mock_factory,
    jest::prefer_each,
    jest::prefer_called_with,
    jest::prefer_comparison_matcher,
    jest::prefer_equality_matcher,
    jest::prefer_expect_resolves,
    jest::prefer_hooks_in_order,
    jest::prefer_hooks_on_top,
    jest::prefer_jest_mocked,
    jest::prefer_lowercase_title,
    jest::prefer_mock_promise_shorthand,
    jest::prefer_spy_on,
    jest::prefer_strict_equal,
    jest::prefer_to_be,
    jest::prefer_to_contain,
    jest::prefer_to_have_length,
    jest::prefer_todo,
    jest::require_hook,
    jest::require_to_throw_message,
    jest::require_top_level_describe,
    jest::valid_describe_callback,
    jest::valid_expect,
    jest::valid_title,
    jsdoc::check_access,
    jsdoc::check_property_names,
    jsdoc::check_tag_names,
    jsdoc::empty_tags,
    jsdoc::implements_on_classes,
    jsdoc::no_defaults,
    jsdoc::require_param,
    jsdoc::require_param_description,
    jsdoc::require_param_name,
    jsdoc::require_param_type,
    jsdoc::require_property,
    jsdoc::require_property_description,
    jsdoc::require_property_name,
    jsdoc::require_property_type,
    jsdoc::require_returns,
    jsdoc::require_returns_description,
    jsdoc::require_returns_type,
    jsdoc::require_yields,
    jsx_a11y::alt_text,
    jsx_a11y::anchor_has_content,
    jsx_a11y::anchor_is_valid,
    jsx_a11y::aria_activedescendant_has_tabindex,
    jsx_a11y::aria_props,
    jsx_a11y::aria_role,
    jsx_a11y::aria_unsupported_elements,
    jsx_a11y::autocomplete_valid,
    jsx_a11y::click_events_have_key_events,
    jsx_a11y::heading_has_content,
    jsx_a11y::html_has_lang,
    jsx_a11y::iframe_has_title,
    jsx_a11y::img_redundant_alt,
    jsx_a11y::label_has_associated_control,
    jsx_a11y::lang,
    jsx_a11y::media_has_caption,
    jsx_a11y::mouse_events_have_key_events,
    jsx_a11y::no_noninteractive_tabindex,
    jsx_a11y::no_access_key,
    jsx_a11y::no_aria_hidden_on_focusable,
    jsx_a11y::no_autofocus,
    jsx_a11y::no_distracting_elements,
    jsx_a11y::no_redundant_roles,
    jsx_a11y::prefer_tag_over_role,
    jsx_a11y::role_has_required_aria_props,
    jsx_a11y::role_supports_aria_props,
    jsx_a11y::scope,
    jsx_a11y::tabindex_no_positive,
    jsx_a11y::anchor_ambiguous_text,
    nextjs::google_font_display,
    nextjs::google_font_preconnect,
    nextjs::inline_script_id,
    nextjs::next_script_for_ga,
    nextjs::no_assign_module_variable,
    nextjs::no_async_client_component,
    nextjs::no_before_interactive_script_outside_document,
    nextjs::no_css_tags,
    nextjs::no_document_import_in_page,
    nextjs::no_duplicate_head,
    nextjs::no_head_element,
    nextjs::no_head_import_in_document,
    nextjs::no_img_element,
    nextjs::no_page_custom_font,
    nextjs::no_script_component_in_head,
    nextjs::no_styled_jsx_in_document,
    nextjs::no_sync_scripts,
    nextjs::no_title_in_document_head,
    nextjs::no_typos,
    nextjs::no_unwanted_polyfillio,
    node::no_exports_assign,
    node::no_new_require,
    oxc::approx_constant,
    oxc::bad_array_method_on_arguments,
    oxc::bad_bitwise_operator,
    oxc::bad_char_at_comparison,
    oxc::bad_comparison_sequence,
    oxc::bad_min_max_func,
    oxc::bad_object_literal_comparison,
    oxc::bad_replace_all_arg,
    oxc::const_comparisons,
    oxc::double_comparisons,
    oxc::erasing_op,
    oxc::misrefactored_assign_op,
    oxc::missing_throw,
    oxc::no_accumulating_spread,
    oxc::no_async_await,
    oxc::no_async_endpoint_handlers,
    oxc::no_barrel_file,
    oxc::no_const_enum,
    oxc::no_map_spread,
    oxc::no_optional_chaining,
    oxc::no_redundant_constructor_init,
    oxc::no_rest_spread_properties,
    oxc::number_arg_out_of_range,
    oxc::only_used_in_recursion,
    oxc::uninvoked_array_callback,
    promise::avoid_new,
    promise::catch_or_return,
    promise::no_nesting,
    promise::no_promise_in_callback,
    promise::no_callback_in_promise,
    promise::no_new_statics,
    promise::no_return_in_finally,
    promise::param_names,
    promise::prefer_await_to_callbacks,
    promise::prefer_await_to_then,
    promise::spec_only,
    promise::valid_params,
    react::button_has_type,
    react::checked_requires_onchange_or_readonly,
    react::exhaustive_deps,
    react::iframe_missing_sandbox,
    react::jsx_boolean_value,
    react::jsx_curly_brace_presence,
    react::jsx_key,
    react::jsx_no_comment_textnodes,
    react::jsx_no_duplicate_props,
    react::jsx_no_script_url,
    react::jsx_no_target_blank,
    react::jsx_no_undef,
    react::jsx_no_useless_fragment,
    react::jsx_props_no_spread_multi,
    react::no_array_index_key,
    react::no_children_prop,
    react::no_danger_with_children,
    react::no_danger,
    react::no_direct_mutation_state,
    react::no_find_dom_node,
    react::no_is_mounted,
    react::no_render_return_value,
    react::no_set_state,
    react::no_string_refs,
    react::no_unescaped_entities,
    react::no_unknown_property,
    react::prefer_es6_class,
    react::react_in_jsx_scope,
    react::require_render_return,
    react::rules_of_hooks,
    react::self_closing_comp,
    react::style_prop_object,
    react::void_dom_elements_no_children,
    react_perf::jsx_no_jsx_as_prop,
    react_perf::jsx_no_new_array_as_prop,
    react_perf::jsx_no_new_function_as_prop,
    react_perf::jsx_no_new_object_as_prop,
    typescript::adjacent_overload_signatures,
    typescript::array_type,
    typescript::ban_ts_comment,
    typescript::ban_tslint_comment,
    typescript::ban_types,
    typescript::consistent_generic_constructors,
    typescript::consistent_indexed_object_style,
    typescript::consistent_type_definitions,
    typescript::consistent_type_imports,
    typescript::explicit_function_return_type,
    typescript::no_inferrable_types,
    typescript::no_confusing_non_null_assertion,
    typescript::no_duplicate_enum_values,
    typescript::no_dynamic_delete,
    typescript::no_empty_interface,
    typescript::no_empty_object_type,
    typescript::no_explicit_any,
    typescript::no_extra_non_null_assertion,
    typescript::no_extraneous_class,
    typescript::no_import_type_side_effects,
    typescript::no_misused_new,
    typescript::no_namespace,
    typescript::no_non_null_asserted_nullish_coalescing,
    typescript::no_non_null_asserted_optional_chain,
    typescript::no_non_null_assertion,
    typescript::no_require_imports,
    typescript::no_this_alias,
    typescript::no_unnecessary_type_constraint,
    typescript::no_unsafe_declaration_merging,
    typescript::no_unsafe_function_type,
    typescript::no_useless_empty_export,
    typescript::no_var_requires,
    typescript::no_wrapper_object_types,
    typescript::prefer_as_const,
    typescript::prefer_enum_initializers,
    typescript::prefer_for_of,
    typescript::prefer_function_type,
    typescript::prefer_literal_enum_member,
    typescript::prefer_namespace_keyword,
    typescript::prefer_ts_expect_error,
    typescript::triple_slash_reference,
    unicorn::catch_error_name,
    unicorn::consistent_date_clone,
    unicorn::consistent_empty_array_spread,
    unicorn::consistent_existence_index_check,
    unicorn::consistent_function_scoping,
    unicorn::empty_brace_spaces,
    unicorn::error_message,
    unicorn::escape_case,
    unicorn::explicit_length_check,
    unicorn::filename_case,
    unicorn::new_for_builtins,
    unicorn::no_invalid_fetch_options,
    unicorn::no_abusive_eslint_disable,
    unicorn::no_anonymous_default_export,
    unicorn::no_array_for_each,
    unicorn::no_array_reduce,
    unicorn::no_await_expression_member,
    unicorn::no_await_in_promise_methods,
    unicorn::no_console_spaces,
    unicorn::no_document_cookie,
    unicorn::no_empty_file,
    unicorn::no_hex_escape,
    unicorn::no_instanceof_array,
    unicorn::no_invalid_remove_event_listener,
    unicorn::no_length_as_slice_end,
    unicorn::no_lonely_if,
    unicorn::no_magic_array_flat_depth,
    unicorn::no_negation_in_equality_check,
    unicorn::no_nested_ternary,
    unicorn::no_new_array,
    unicorn::no_new_buffer,
    unicorn::no_null,
    unicorn::no_object_as_default_parameter,
    unicorn::no_process_exit,
    unicorn::no_single_promise_in_promise_methods,
    unicorn::no_static_only_class,
    unicorn::no_thenable,
    unicorn::no_this_assignment,
    unicorn::no_typeof_undefined,
    unicorn::no_unnecessary_await,
    unicorn::no_unreadable_array_destructuring,
    unicorn::no_unreadable_iife,
    unicorn::no_useless_fallback_in_spread,
    unicorn::no_useless_length_check,
    unicorn::no_useless_promise_resolve_reject,
    unicorn::no_useless_spread,
    unicorn::no_useless_switch_case,
    unicorn::no_useless_undefined,
    unicorn::no_zero_fractions,
    unicorn::number_literal_case,
    unicorn::numeric_separators_style,
    unicorn::prefer_spread,
    unicorn::prefer_add_event_listener,
    unicorn::prefer_array_flat,
    unicorn::prefer_array_flat_map,
    unicorn::prefer_array_some,
    unicorn::prefer_blob_reading_methods,
    unicorn::prefer_code_point,
    unicorn::prefer_date_now,
    unicorn::prefer_dom_node_append,
    unicorn::prefer_dom_node_dataset,
    unicorn::prefer_dom_node_remove,
    unicorn::prefer_dom_node_text_content,
    unicorn::prefer_event_target,
    unicorn::prefer_includes,
    unicorn::prefer_logical_operator_over_ternary,
    unicorn::prefer_math_min_max,
    unicorn::prefer_math_trunc,
    unicorn::prefer_modern_dom_apis,
    unicorn::prefer_modern_math_apis,
    unicorn::prefer_native_coercion_functions,
    unicorn::prefer_negative_index,
    unicorn::prefer_node_protocol,
    unicorn::prefer_number_properties,
    unicorn::prefer_optional_catch_binding,
    unicorn::prefer_prototype_methods,
    unicorn::prefer_query_selector,
    unicorn::prefer_reflect_apply,
    unicorn::prefer_regexp_test,
    unicorn::prefer_set_has,
    unicorn::prefer_set_size,
    unicorn::prefer_string_raw,
    unicorn::prefer_string_replace_all,
    unicorn::prefer_string_slice,
    unicorn::prefer_string_starts_ends_with,
    unicorn::prefer_string_trim_start_end,
    unicorn::prefer_structured_clone,
    unicorn::prefer_type_error,
    unicorn::require_array_join_separator,
    unicorn::require_number_to_fixed_digits_argument,
    unicorn::switch_case_braces,
    unicorn::text_encoding_identifier_case,
    unicorn::throw_new_error,
    vitest::no_conditional_tests,
    vitest::no_import_node_test,
    vitest::prefer_to_be_falsy,
    vitest::prefer_to_be_object,
    vitest::prefer_to_be_truthy,
    vitest::require_local_test_context_for_concurrent_snapshots,
}<|MERGE_RESOLUTION|>--- conflicted
+++ resolved
@@ -7,11 +7,8 @@
 
 /// <https://github.com/import-js/eslint-plugin-import>
 mod import {
-<<<<<<< HEAD
     pub mod no_absolute_path;
-=======
     pub mod no_mutable_exports;
->>>>>>> 8c715900
     // pub mod no_deprecated;
     // pub mod no_unused_modules;
     pub mod default;
@@ -698,11 +695,8 @@
     import::default,
     import::export,
     import::first,
-<<<<<<< HEAD
     import::no_absolute_path,
-=======
     import::no_mutable_exports,
->>>>>>> 8c715900
     import::no_named_default,
     import::no_namespace,
     import::max_dependencies,
